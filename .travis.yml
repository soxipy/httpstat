language: go
go_import_path: github.com/davecheney/httpstat
go:
  - 1.7.1
  - tip

sudo: false

install:
  - echo "skipping travis' default go get -t -v to ensure we're only using vendor/ dependencies"

script:
  - go vet $(go list ./... | grep -v "vendor")
  - go build github.com/davecheney/httpstat
  - ./httpstat http://dave.cheney.net/
  - ./httpstat http://dave.cheney.net:80/
  - ./httpstat -X POST -d 'post' http://httpbin.org/post
  - ./httpstat -X DELETE http://httpbin.org/delete
  - ./httpstat https://www.google.com/
  - ./httpstat https://www.google.com:443/
  - ./httpstat -L http://httpbin.org/redirect-to?url=https://httpbin.org/relative-redirect/1
  - ./httpstat -I http://example.com/
  - ./httpstat -I -L http://httpbin.org/redirect/1
<<<<<<< HEAD
  - ./httpstat google.com
  - ./httpstat google.com:80
  - ./httpstat google.com:443
  - ./httpstat :80
  - ./httpstat :443
=======
  - ./httpstat https://www.apple.com/
>>>>>>> b727113e
<|MERGE_RESOLUTION|>--- conflicted
+++ resolved
@@ -21,12 +21,8 @@
   - ./httpstat -L http://httpbin.org/redirect-to?url=https://httpbin.org/relative-redirect/1
   - ./httpstat -I http://example.com/
   - ./httpstat -I -L http://httpbin.org/redirect/1
-<<<<<<< HEAD
   - ./httpstat google.com
   - ./httpstat google.com:80
   - ./httpstat google.com:443
   - ./httpstat :80
-  - ./httpstat :443
-=======
-  - ./httpstat https://www.apple.com/
->>>>>>> b727113e
+  - ./httpstat :443