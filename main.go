package main

import (
	"bufio"
	"crypto/tls"
	"flag"
	"fmt"
	"io"
	"io/ioutil"
	"log"
	"net"
	"net/http"
	"net/url"
	"os"
	"path"
	"sort"
	"strconv"
	"strings"
	"time"

	"github.com/fatih/color"
)

const (
	HTTPS_TEMPLATE = `` +
		`  DNS Lookup   TCP Connection   TLS Handshake   Server Processing   Content Transfer` + "\n" +
		`[%s  |     %s  |    %s  |        %s  |       %s  ]` + "\n" +
		`            |                |               |                   |                  |` + "\n" +
		`   namelookup:%s      |               |                   |                  |` + "\n" +
		`                       connect:%s     |                   |                  |` + "\n" +
		`                                   pretransfer:%s         |                  |` + "\n" +
		`                                                     starttransfer:%s        |` + "\n" +
		`                                                                                total:%s` + "\n"

	HTTP_TEMPLATE = `` +
		`   DNS Lookup   TCP Connection   Server Processing   Content Transfer` + "\n" +
		`[ %s  |     %s  |        %s  |       %s  ]` + "\n" +
		`             |                |                   |                  |` + "\n" +
		`    namelookup:%s      |                   |                  |` + "\n" +
		`                        connect:%s         |                  |` + "\n" +
		`                                      starttransfer:%s        |` + "\n" +
		`                                                                 total:%s` + "\n"
)

var (
	requestBody io.Reader

	grayscale = func(code int) func(string) string {
		if color.NoColor {
			return func(s string) string { return s }
		}
		return func(s string) string {
			return fmt.Sprintf("\x1b[;38;5;%dm%s\x1b[0m", code+232, s)
		}
	}

	// Command line flags.
	httpMethod      string
	postBody        string
	followRedirects bool
	onlyHeader      bool
	insecure        bool
	httpHeaders     headers
	saveOutput      bool
	outputFile      string

	// number of redirects followed
	redirectsFollowed int

	usage = fmt.Sprintf("usage: %s URL", os.Args[0])
)

const maxRedirects = 10

func init() {
	flag.StringVar(&httpMethod, "X", "GET", "HTTP method to use")
	flag.StringVar(&postBody, "d", "", "the body of a POST or PUT request")
	flag.BoolVar(&followRedirects, "L", false, "follow 30x redirects")
	flag.BoolVar(&onlyHeader, "I", false, "don't read body of request")
	flag.BoolVar(&insecure, "k", false, "allow insecure SSL connections")
	flag.Var(&httpHeaders, "H", "HTTP Header(s) to set. Can be used multiple times. -H 'Accept:...' -H 'Range:....'")
<<<<<<< HEAD
	flag.BoolVar(&saveOutput, "O", false, "Save body as remote filename")
	flag.StringVar(&outputFile, "o", "", "output file for body")
=======
>>>>>>> 5a6a3a07

	flag.Usage = func() {
		os.Stderr.WriteString(usage + "\n")
		flag.PrintDefaults()
		os.Exit(2)
	}
}

func main() {
	flag.Parse()

	args := flag.Args()
	if len(args) != 1 {
		log.Fatalf(usage)
	}

	url, err := url.Parse(args[0])
	if err != nil {
		log.Fatalf("could not parse url %q: %v", args[0], err)
	}
	visit(url)
}

func headerKeyValue(h string) (string, string) {
	i := strings.Index(h, ":")
	if i == -1 {
		log.Fatalf("Header '%s' has invalid format, missing ':'", h)
	}
	return strings.TrimRight(h[:i], " "), strings.TrimLeft(h[i:], " :")
}

// visit visits a url and times the interaction.
// If the response is a 30x, visit follows the redirect.
func visit(url *url.URL) {
	scheme := url.Scheme
	hostport := url.Host
	host, port := func() (string, string) {
		host, port, err := net.SplitHostPort(hostport)
		if err != nil {
			host = hostport
		}
		switch scheme {
		case "https":
			if port == "" {
				port = "443"
			}
		case "http":
			if port == "" {
				port = "80"
			}
		default:
			log.Fatalf("unsupported url scheme %q", scheme)
		}
		return host, port
	}()

	t0 := time.Now() // before dns resolution
	raddr, err := net.ResolveTCPAddr("tcp", fmt.Sprintf("%s:%s", host, port))
	if err != nil {
		log.Fatalf("unable to resolve host: %v", err)
	}

	var conn net.Conn
	t1 := time.Now() // after dns resolution, before connect
	conn, err = net.DialTCP("tcp", nil, raddr)
	if err != nil {
		log.Fatalf("unable to connect to host %vv %v", raddr, err)
	}
	fmt.Printf("\n%s%s\n", color.GreenString("Connected to "), color.CyanString(raddr.String()))

	var t2 time.Time // after connect, before TLS handshake
	if scheme == "https" {
		t2 = time.Now()
		c := tls.Client(conn, &tls.Config{
			ServerName:         host,
			InsecureSkipVerify: insecure,
		})
		if err := c.Handshake(); err != nil {
			log.Fatalf("unable to negotiate TLS handshake: %v", err)
		}
		conn = c
	}

	t3 := time.Now() // after connect, before request
	if onlyHeader {
		httpMethod = "HEAD"
	}
	if (httpMethod == "POST" || httpMethod == "PUT") && postBody == "" {
		log.Fatal("must supply post body using -d when POST or PUT is used")
	}
	req, err := http.NewRequest(httpMethod, url.String(), createBody(postBody))
	if err != nil {
		log.Fatalf("unable to create request: %v", err)
	}
	for _, h := range httpHeaders {
		req.Header.Add(headerKeyValue(h))
	}

	if err := req.Write(conn); err != nil {
		log.Fatalf("failed to write request: %v", err)
	}

	t4 := time.Now() // after request, before read response
	resp, err := http.ReadResponse(bufio.NewReader(conn), req)
	if err != nil {
		log.Fatalf("failed to read response: %v", err)
	}

	t5 := time.Now() // after read response
	bodyMsg := readResponseBody(req, resp)
	resp.Body.Close()

	t6 := time.Now() // after read body

	// print status line and headers
	fmt.Printf("\n%s%s%s\n", color.GreenString("HTTP"), grayscale(14)("/"), color.CyanString("%d.%d %s", resp.ProtoMajor, resp.ProtoMinor, resp.Status))

	names := make([]string, 0, len(resp.Header))
	for k := range resp.Header {
		names = append(names, k)
	}
	sort.Sort(headers(names))
	for _, k := range names {
		fmt.Println(grayscale(14)(k+":"), color.CyanString(strings.Join(resp.Header[k], ",")))
	}

	if bodyMsg != "" {
		fmt.Printf("\n%s\n", bodyMsg)
	}

	fmta := func(d time.Duration) string {
		return color.CyanString("%7dms", int(d/time.Millisecond))
	}

	fmtb := func(d time.Duration) string {
		return color.CyanString("%-9s", strconv.Itoa(int(d/time.Millisecond))+"ms")
	}

	colorize := func(s string) string {
		v := strings.Split(s, "\n")
		v[0] = grayscale(16)(v[0])
		return strings.Join(v, "\n")
	}

	fmt.Println()

	switch scheme {
	case "https":
		fmt.Printf(colorize(HTTPS_TEMPLATE),
			fmta(t1.Sub(t0)), // dns lookup
			fmta(t2.Sub(t1)), // tcp connection
			fmta(t3.Sub(t2)), // tls handshake
			fmta(t5.Sub(t4)), // server processing
			fmta(t6.Sub(t5)), // content transfer
			fmtb(t1.Sub(t0)), // namelookup
			fmtb(t2.Sub(t0)), // connect
			fmtb(t3.Sub(t0)), // pretransfer
			fmtb(t5.Sub(t0)), // starttransfer
			fmtb(t6.Sub(t0)), // total
		)
	case "http":
		fmt.Printf(colorize(HTTP_TEMPLATE),
			fmta(t1.Sub(t0)), // dns lookup
			fmta(t3.Sub(t1)), // tcp connection
			fmta(t5.Sub(t3)), // server processing
			fmta(t6.Sub(t5)), // content transfer
			fmtb(t1.Sub(t0)), // namelookup
			fmtb(t3.Sub(t0)), // connect
			fmtb(t5.Sub(t0)), // starttransfer
			fmtb(t6.Sub(t0)), // total
		)
	}

	if followRedirects && resp.StatusCode > 299 && resp.StatusCode < 400 {
		loc, err := resp.Location()
		if err != nil {
			if err == http.ErrNoLocation {
				// 30x but no Location to follow, give up.
				return
			}
			log.Fatalf("unable to follow redirect: %v", err)
		}

		redirectsFollowed++
		if redirectsFollowed > maxRedirects {
			log.Fatalf("maximum number of redirects (%d) followed\n", maxRedirects)
			return
		}

		visit(loc)
	}
}

func createBody(body string) io.Reader {
	if strings.HasPrefix(body, "@") {
		filename := body[1:]
		f, err := os.Open(filename)
		if err != nil {
			log.Fatalf("failed to open data file %s: %v", filename, err)
		}
		return f
	}
	return strings.NewReader(body)
}

// readResponseBody consumes the body of the response.
// readResponseBody returns an informational message about the
// disposition of the response body's contents.
func readResponseBody(req *http.Request, resp *http.Response) string {
	// TODO(dfc) do not process body if status code is in the 30x range

	// TODO(dfc) if we issued a HEAD request, there is no body to process.

	w := ioutil.Discard
	msg := color.CyanString("Body discarded")

	if saveOutput == true || outputFile != "" {
		filename := outputFile

		if saveOutput == true {
			// TODO(dfc) handle Content-Disposition: attachment
			// TODO(dfc) handle the case where someone calls
			// httpstat -O http://example.com/
			filename = path.Base(req.URL.RequestURI())
		}

		var err error
		w, err = os.Create(filename)
		if err != nil {
			log.Fatalf("unable to create file %s", outputFile)
		}
		msg = color.CyanString("Body read")
	}

	if _, err := io.Copy(w, resp.Body); err != nil {
		log.Fatalf("failed to read response body: %v", err)
	}

	return msg
}

type headers []string

func (h headers) String() string {
	var o []string
	for _, v := range h {
		o = append(o, "-H "+v)
	}
	return strings.Join(o, " ")
}

func (h *headers) Set(v string) error {
	*h = append(*h, v)
	return nil
}

func (h headers) Len() int      { return len(h) }
func (h headers) Swap(i, j int) { h[i], h[j] = h[j], h[i] }
func (h headers) Less(i, j int) bool {
	a, b := h[i], h[j]

	// server always sorts at the top
	if a == "Server" {
		return true
	}
	if b == "Server" {
		return false
	}

	endtoend := func(n string) bool {
		// https://www.w3.org/Protocols/rfc2616/rfc2616-sec13.html#sec13.5.1
		switch n {
		case "Connection",
			"Keep-Alive",
			"Proxy-Authenticate",
			"Proxy-Authorization",
			"TE",
			"Trailers",
			"Transfer-Encoding",
			"Upgrade":
			return false
		default:
			return true
		}
	}

	x, y := endtoend(a), endtoend(b)
	if x == y {
		// both are of the same class
		return a < b
	}
	return x
}<|MERGE_RESOLUTION|>--- conflicted
+++ resolved
@@ -79,11 +79,8 @@
 	flag.BoolVar(&onlyHeader, "I", false, "don't read body of request")
 	flag.BoolVar(&insecure, "k", false, "allow insecure SSL connections")
 	flag.Var(&httpHeaders, "H", "HTTP Header(s) to set. Can be used multiple times. -H 'Accept:...' -H 'Range:....'")
-<<<<<<< HEAD
 	flag.BoolVar(&saveOutput, "O", false, "Save body as remote filename")
 	flag.StringVar(&outputFile, "o", "", "output file for body")
-=======
->>>>>>> 5a6a3a07
 
 	flag.Usage = func() {
 		os.Stderr.WriteString(usage + "\n")
@@ -270,7 +267,6 @@
 		redirectsFollowed++
 		if redirectsFollowed > maxRedirects {
 			log.Fatalf("maximum number of redirects (%d) followed\n", maxRedirects)
-			return
 		}
 
 		visit(loc)
